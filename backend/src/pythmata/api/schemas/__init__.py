--- conflicted
+++ resolved
@@ -31,7 +31,6 @@
 )
 
 __all__ = [
-<<<<<<< HEAD
     # Auth schemas
     "Token",
     "TokenData",
@@ -42,10 +41,8 @@
     "RoleCreate",
     "RoleUpdate",
     "UserInDB",
-=======
     # Activity schemas
     "ActivityLogResponse",
->>>>>>> e16033b5
     # Base schemas
     "ApiResponse",
     "PaginatedResponse",
