from functools import lru_cache
from pathlib import Path
from typing import Any, Dict, Optional

import toml
<<<<<<< HEAD
from pydantic import AmqpDsn, BaseModel, ConfigDict, PostgresDsn, RedisDsn
from pydantic_settings import BaseSettings

from pythmata.utils.logger import get_logger
=======
from pydantic import AmqpDsn, BaseModel, PostgresDsn, RedisDsn
from pydantic_settings import BaseSettings, SettingsConfigDict
>>>>>>> e16033b5

from pythmata.utils.logger import get_logger


class ServerSettings(BaseModel):
    host: str
    port: int
    debug: bool


class DatabaseSettings(BaseModel):
    url: PostgresDsn
    pool_size: int
    max_overflow: int


class RedisSettings(BaseModel):
    url: RedisDsn
    pool_size: int


class RabbitMQSettings(BaseModel):
    url: AmqpDsn
    connection_attempts: int
    retry_delay: int


class SecuritySettings(BaseModel):
    secret_key: str
    algorithm: str
    access_token_expire_minutes: int


class ProcessSettings(BaseModel):
    script_timeout: int
    max_instances: int
    cleanup_interval: int


logger = get_logger(__name__)


class Settings(BaseSettings):
    """Application settings loaded from TOML file."""

    config_file: Optional[Path] = None

    server: ServerSettings
    database: DatabaseSettings
    redis: RedisSettings
    rabbitmq: RabbitMQSettings
    security: SecuritySettings
    process: ProcessSettings

    model_config = ConfigDict(
        env_file=".env",
        env_file_encoding="utf-8",
        env_nested_delimiter="__",
    )

    def __init__(self, **kwargs):
        logger.info("[Settings] Initializing application settings")

        # Log initial kwargs
        logger.debug(f"[Settings] Initial kwargs: {kwargs}")

        # If all required settings are provided, skip TOML loading
        required_settings = [
            "server",
            "database",
            "redis",
            "rabbitmq",
            "security",
            "process",
        ]

        if all(key in kwargs for key in required_settings):
            logger.info(
                "[Settings] All required settings provided in kwargs, skipping TOML loading"
            )
            try:
                super().__init__(**kwargs)
                logger.info("[Settings] Settings initialized successfully from kwargs")
                return
            except Exception as e:
                logger.error(
                    f"[Settings] Validation error with provided kwargs: {str(e)}"
                )
                raise

        # Load config from TOML file if specified
        config_file = kwargs.pop("config_file", None)
        if not config_file:
            # Try to find config file in standard locations
            locations = [
                Path("config/development.toml"),  # Local development
                Path("/app/config/development.toml"),  # Docker
            ]
            logger.info("[Settings] Searching for config file in standard locations")
            for loc in locations:
                logger.debug(f"[Settings] Checking location: {loc}")
                if loc.exists():
                    config_file = loc
                    logger.info(f"[Settings] Found config file at: {loc}")
                    break
            if not config_file:
                logger.warning("[Settings] No config file found in standard locations")

        config: Dict[str, Any] = {}
        if config_file and config_file.exists():
            logger.info(f"[Settings] Loading configuration from: {config_file}")
            try:
                config = toml.load(config_file)
                logger.debug(f"[Settings] Loaded raw config data: {config}")
                kwargs.update(config)
                logger.info("[Settings] Successfully merged TOML config with kwargs")
            except Exception as e:
                logger.error(f"[Settings] Error loading TOML file: {str(e)}")
                raise

        logger.debug(f"[Settings] Final configuration before validation: {kwargs}")
        try:
            super().__init__(**kwargs)
            logger.info("[Settings] Settings initialized and validated successfully")
        except Exception as e:
            logger.error(f"[Settings] Settings validation failed: {str(e)}")
            logger.error(
                "[Settings] Missing or invalid configuration. Ensure all required settings are provided."
            )
            raise


@lru_cache()
def get_settings() -> Settings:
    """Get cached settings instance."""
    return Settings()<|MERGE_RESOLUTION|>--- conflicted
+++ resolved
@@ -3,15 +3,8 @@
 from typing import Any, Dict, Optional
 
 import toml
-<<<<<<< HEAD
-from pydantic import AmqpDsn, BaseModel, ConfigDict, PostgresDsn, RedisDsn
-from pydantic_settings import BaseSettings
-
-from pythmata.utils.logger import get_logger
-=======
 from pydantic import AmqpDsn, BaseModel, PostgresDsn, RedisDsn
 from pydantic_settings import BaseSettings, SettingsConfigDict
->>>>>>> e16033b5
 
 from pythmata.utils.logger import get_logger
 
