--- conflicted
+++ resolved
@@ -10,245 +10,12 @@
 from fastapi.middleware.cors import CORSMiddleware
 
 from pythmata.api.routes import router as process_router
-<<<<<<< HEAD
-from pythmata.api.routes.auth import router as auth_router
-from pythmata.core.auth import get_current_active_user
-from pythmata.core.bpmn.parser import BPMNParser
-from pythmata.core.config import Settings
-from pythmata.core.database import get_db, init_db
-from pythmata.core.engine.executor import ProcessExecutor
-from pythmata.core.engine.instance import ProcessInstanceManager
-from pythmata.core.events import EventBus
-from pythmata.core.state import StateManager
-from pythmata.models.process import ProcessDefinition as ProcessDefinitionModel
-=======
 from pythmata.core.utils import lifespan
->>>>>>> e16033b5
 from pythmata.utils.logger import get_logger
 
 logger = get_logger(__name__)
 
 
-<<<<<<< HEAD
-async def handle_process_started(data: dict) -> None:
-    """
-    Handle process.started event by initializing and executing a new process instance.
-
-    This function follows BPMN lifecycle management best practices:
-    1. Process Definition Loading
-    2. Instance Initialization
-    3. Token Creation and Management
-    4. Process Execution
-
-    Args:
-        data: Dictionary containing instance_id and definition_id
-    """
-    try:
-        instance_id = data["instance_id"]
-        definition_id = data["definition_id"]
-        logger.info(f"Handling process.started event for instance {instance_id}")
-
-        # Get required services
-        logger.info("[ProcessStarted] Initializing required services")
-        try:
-            settings = Settings()
-            logger.info("[ProcessStarted] Settings initialized successfully")
-        except Exception as e:
-            logger.error(f"[ProcessStarted] Failed to initialize settings: {str(e)}")
-            logger.error(
-                "[ProcessStarted] Please check configuration files and environment variables"
-            )
-            raise
-
-        state_manager = StateManager(settings)
-        logger.info("[ProcessStarted] State manager initialized")
-        db = get_db()
-
-        # Connect to state manager only since database is managed by FastAPI lifespan
-        await state_manager.connect()
-        try:
-            # 1. Load Process Definition
-            async with db.session() as session:
-                logger.info("Loading process definition...")
-                stmt = select(ProcessDefinitionModel).filter(
-                    ProcessDefinitionModel.id == definition_id
-                )
-                logger.debug(f"Executing query: {stmt}")
-                result = await session.execute(stmt)
-                logger.debug(f"Query result type: {type(result)}")
-
-                definition = result.scalar_one_or_none()
-                logger.debug(
-                    f"Definition type: {type(definition)}, value: {definition}"
-                )
-
-                if not definition:
-                    logger.error(f"Process definition {definition_id} not found")
-                    return
-                logger.info(f"Definition loaded successfully: {definition_id}")
-
-                # 2. Parse and Validate BPMN
-                try:
-                    parser = BPMNParser()
-                    logger.debug(
-                        f"Definition bpmn_xml type: {type(definition.bpmn_xml)}"
-                    )
-                    logger.debug(f"Definition bpmn_xml value: {definition.bpmn_xml}")
-                    process_graph = parser.parse(definition.bpmn_xml)
-                    logger.debug(f"Process graph after parsing: {process_graph}")
-                    logger.info("BPMN XML parsed successfully")
-                except Exception as e:
-                    logger.error(f"Failed to parse BPMN XML: {e}")
-                    return
-
-                # Validate start event existence and type
-                start_event = next(
-                    (
-                        node
-                        for node in process_graph["nodes"]
-                        if hasattr(node, "event_type") and node.event_type == "start"
-                    ),
-                    None,
-                )
-                if not start_event:
-                    logger.error("No start event found in process definition")
-                    return
-                logger.info(f"Validated start event: {start_event.id}")
-
-            # 3. Initialize Process Instance
-            async with db.session() as session:
-                # Create instance manager with proper initialization
-                instance_manager = ProcessInstanceManager(session, None, state_manager)
-                executor = ProcessExecutor(
-                    state_manager=state_manager, instance_manager=instance_manager
-                )
-                instance_manager.executor = executor
-
-                # 4. Check for existing tokens
-                logger.debug("Checking for existing tokens...")
-                existing_tokens = await state_manager.get_token_positions(instance_id)
-                logger.debug(
-                    f"Token check result type: {type(existing_tokens)}, value: {existing_tokens}"
-                )
-
-                if existing_tokens is not None and len(existing_tokens) > 0:
-                    logger.info(
-                        f"Found existing tokens for instance {instance_id}: {existing_tokens}"
-                    )
-                    logger.debug("Skipping token creation due to existing tokens")
-                else:
-                    logger.debug("No existing tokens found, creating initial token")
-                    # Create initial token only if none exist
-                    initial_token = await executor.create_initial_token(
-                        instance_id, start_event.id
-                    )
-                    logger.info(
-                        f"Created initial token: {initial_token.id} at {start_event.id}"
-                    )
-
-                # 5. Execute Process (will use existing tokens if any)
-                logger.debug(
-                    f"Preparing to execute process with graph: {process_graph}"
-                )
-                logger.info(f"Starting process execution for instance {instance_id}")
-                await executor.execute_process(instance_id, process_graph)
-                logger.info(f"Process {instance_id} execution completed successfully")
-
-        finally:
-            await state_manager.disconnect()
-
-    except Exception as e:
-        logger.error(f"Error handling process.started event: {e}", exc_info=True)
-
-        # Try to set error state and clean up if possible
-        try:
-            logger.info("[ErrorCleanup] Attempting to initialize services for cleanup")
-            try:
-                settings = Settings()
-                logger.info("[ErrorCleanup] Settings initialized for cleanup")
-            except Exception as e:
-                logger.error(
-                    f"[ErrorCleanup] Failed to initialize settings for cleanup: {str(e)}"
-                )
-                raise
-
-            state_manager = StateManager(settings)
-            logger.info("[ErrorCleanup] State manager initialized for cleanup")
-            await state_manager.connect()
-
-            async with get_db().session() as session:
-                instance_manager = ProcessInstanceManager(session, None, state_manager)
-                await instance_manager.handle_error(instance_id, e)
-        except Exception as cleanup_error:
-            logger.error(f"Error during cleanup: {cleanup_error}")
-
-        # Re-raise to ensure proper error handling at higher levels
-        raise
-
-
-@asynccontextmanager
-async def lifespan(app: FastAPI):
-    """Handle application startup and shutdown events."""
-    # Startup
-    settings = Settings()
-    app.state.event_bus = EventBus(settings)
-    app.state.state_manager = StateManager(settings)
-
-    # Initialize and connect services
-    logger.info("Initializing database...")
-    init_db(settings)
-    db = get_db()
-    logger.info("Connecting to database...")
-    await db.connect()  # Establish database connection
-    logger.info("Database connected successfully")
-
-    logger.info("Connecting to event bus...")
-    await app.state.event_bus.connect()
-    logger.info("Event bus connected successfully")
-
-    logger.info("Connecting to state manager...")
-    await app.state.state_manager.connect()
-    logger.info("State manager connected successfully")
-
-    # Subscribe to process.started events
-    await app.state.event_bus.subscribe(
-        routing_key="process.started",
-        callback=handle_process_started,
-        queue_name="process_execution",
-    )
-    logger.info("Subscribed to process.started events")
-
-    yield
-
-    # Shutdown - ensure all services attempt to disconnect even if some fail
-    errors = []
-
-    logger.info("Shutting down services...")
-    try:
-        logger.info("Disconnecting database...")
-        await db.disconnect()
-        logger.info("Database disconnected successfully")
-    except Exception as e:
-        logger.error(f"Error disconnecting database: {e}")
-        errors.append(e)
-
-    try:
-        await app.state.event_bus.disconnect()
-    except Exception as e:
-        errors.append(e)
-
-    try:
-        await app.state.state_manager.disconnect()
-    except Exception as e:
-        errors.append(e)
-
-    # If any errors occurred during disconnect, raise the first one
-    if errors:
-        raise errors[0]
-
-
-=======
->>>>>>> e16033b5
 app = FastAPI(
     title="Pythmata",
     description="A Python-based BPMN workflow engine",
